#!/usr/bin/env python3
# pylint: disable=invalid-name

import argparse
import logging
import os.path
import pprint
import sys

import i3ipc

from i3wsgroups import cli
from i3wsgroups import controller as i3_groups_controller
from i3wsgroups import i3_proxy
from i3wsgroups import logger
from i3wsgroups import workspace_names

_LIST_WORKSPACES_FIELDS = workspace_names.WORKSPACE_NAME_SECTIONS + [
    "window_icons",
    "global_name",
    "monitor",
    "focused",
]
_LIST_WORKSPACES_FIELDS_HELP = (
    "Comma separated list of fields to output. "
    f'Options: {", ".join(_LIST_WORKSPACES_FIELDS)}'
)

init_logger = logger.init_logger
logger = logger.logger


def _add_group_args(parser: argparse.ArgumentParser) -> None:
    # The argparse argument group of the workspace group arguments.
    group_arg_group = parser.add_mutually_exclusive_group()
    group_arg_group.add_argument(
        "--group-active",
        action="store_true",
        default=None,
        help="Use the active group for commands that implicitly assume a "
        "group, such as workspace-next.",
    )
    group_arg_group.add_argument(
        "--group-focused",
        action="store_true",
        default=None,
        help="Use the focused group for commands that implicitly assume a "
        "group, such as workspace-next.",
    )
    group_arg_group.add_argument("--group-name")


def _add_list_workspaces_args(parser: argparse.ArgumentParser) -> None:
    _add_group_args(parser)
    parser.add_argument(
        "--fields",
        default=",".join(_LIST_WORKSPACES_FIELDS),
        help=_LIST_WORKSPACES_FIELDS_HELP,
    )
    parser.add_argument(
        "--focused-only",
        action="store_true",
        help="List only the focused workspace in the given group context.",
    )
    parser.add_argument(
        "--focused-monitor-only",
        action="store_true",
        help="List only workspaces on the current monitor.",
    )


def _add_rename_workspace_args(parser: argparse.ArgumentParser) -> None:
    parser.add_argument(
        "--name",
        help="New name to set for the workspace.\n"
        "Note that this is not the same as the workspace number.\n"
        "If not provided, keeps the existing name.",
    )
    parser.add_argument(
        "--number",
        type=int,
        help="New number to set for the workspace.\n"
        "Note that this is not the same as the workspace name.\n"
        "If not provided, keeps the existing number.",
    )
    parser.add_argument(
        "--group",
        help="Group to assign to the focused workspace. If not provided, keeps "
        "the existing group assignment.",
    )


def _create_args_parser() -> cli.ArgumentParserNoExit:
    parser = cli.ArgumentParserNoExit(description="Control i3 workspace groups.")
    cli.add_common_args(parser)
    cli.add_workspace_naming_args(parser)
    subparsers = parser.add_subparsers(dest="command")
    subparsers.required = True

    polybar_hook_parser = subparsers.add_parser(
        "polybar-hook", help="Return text for displaying to polybar i3-mod module"
    )
    polybar_hook_parser.add_argument("--line-color", type=str, default="#ff9900")
    polybar_hook_parser.add_argument("--monitor", type=str)

    list_groups_parser = subparsers.add_parser(
        "list-groups", help="List the groups of the current workspaces."
    )
    list_groups_parser.add_argument(
        "--focused-monitor-only",
        action="store_true",
        help="List only workspaces in the current monitor.",
    )
    list_workspaces_parser = subparsers.add_parser(
        "list-workspaces", help="List workspaces and their group."
    )
    _add_list_workspaces_args(list_workspaces_parser)
    workspace_number_parser = subparsers.add_parser(
        "workspace-number",
        help="Focus on the workspace with the provided number in the focused "
        'group, similar to i3\'s "workspace number" command',
    )
    workspace_number_parser.add_argument(
        "--no-auto-back-and-forth", action="store_true"
    )
    workspace_number_parser.add_argument("workspace_relative_number", type=int)
    _add_group_args(workspace_number_parser)
    subparsers.add_parser(
        "workspace-next",
        help="Focus on the next workspace in the focused group, similar to "
        'i3\'s "workspace next" command',
    )
    subparsers.add_parser(
        "workspace-prev",
        help="Focus on the prev workspace in the focused group, similar to "
        'i3\'s "workspace prev" command',
    )
    workspace_new_parser = subparsers.add_parser(
        "workspace-new",
        help="Create a new workspace in the focused group with the lowest "
        "available number.",
    )
    _add_group_args(workspace_new_parser)
    move_to_number_parser = subparsers.add_parser(
        "move-to-number",
        help="Move the focused container to the workspace with the provided "
        "number in the focused group, similar to i3's \"move container to "
        'workspace" command',
    )
    move_to_number_parser.add_argument("--no-auto-back-and-forth", action="store_true")
    move_to_number_parser.add_argument("workspace_relative_number", type=int)
    _add_group_args(move_to_number_parser)
    subparsers.add_parser(
        "move-to-next",
        help="Move the focused container to the next workspace in the focused "
        'group, similar to i3\'s "move container to workspace next" command',
    )
    subparsers.add_parser(
        "move-to-prev",
        help="Move the focused container to the previous workspace in the "
        'focused group, similar to i3\'s "move container to workspace prev" '
        "command",
    )
    move_to_new_parser = subparsers.add_parser(
        "move-to-new",
        help="Move the focused container to a new workspace in the focused "
        "group with the lowest available number.",
    )
    _add_group_args(move_to_new_parser)
    switch_active_group_parser = subparsers.add_parser(
        "switch-active-group", help="Switch the active group to the one provided."
    )
    switch_active_group_parser.add_argument(
        "--focused-monitor-only", action="store_true"
    )
    switch_active_group_parser.add_argument("group")
    rename_workspace_parser = subparsers.add_parser(
        "rename-workspace",
        help="Rename and optionally change the group of the focused workspace",
    )
    _add_rename_workspace_args(rename_workspace_parser)
    assign_workspace_subparser = subparsers.add_parser(
        "assign-workspace-to-group",
        help="Assign the focused workspace to the provided group.",
    )
    assign_workspace_subparser.add_argument(
        "--use-next-available-number",
        action="store_true",
        help="If a workspace is moved to another group which already has a "
        "workspace with the same number, use the next available number instead "
        " of failing.",
    )
    assign_workspace_subparser.add_argument("group")
    server_subparser = subparsers.add_parser("server")
    server_subparser.add_argument(
        "--server-addr",
        default=os.path.expandvars("${XDG_RUNTIME_DIR}/i3-workspace-groups.sock"),
        help="Path for the unix domain socket used by the server",
    )
    # Deprecated commands, will be removed in a future release.
    subparsers.add_parser(
        "workspace-back-and-forth",
        help="[DEPRECATED] Focus on the last focused workspace, similar to "
        'i3\'s "workspace back_and_forth" command.',
    )
    subparsers.add_parser(
        "move-to-back-and-forth",
        help="[DEPRECATED] Move the focused container to the last focused "
        'workspace, similar to i3\'s "move container to back_and_forth" command',
    )
    return parser


def _create_group_context(args):
    # Checking for args.group_name == "" allows to use a command like
    # workspace-number --group "" <number>
    # to go to a workspace in the default group
    if args.group_name == "" or args.group_name:
        return i3_groups_controller.NamedGroupContext(args.group_name)
    if args.group_active:
        return i3_groups_controller.ActiveGroupContext()
    if args.group_focused:
        return i3_groups_controller.FocusedGroupContext()
    return None


def _get_workspace_field(controller, workspace, field):
    if field == "global_name":
        return workspace.name
    if field == "focused":
        return 1 if workspace.find_focused() is not None else 0
    if field == "monitor":
        con = workspace
        while con.type != "output":
            con = con.parent
        return con.name
    if field == "window_icons":
        return controller.icons_resolver.get_workspace_icons(workspace)
    parsed_name = workspace_names.parse_name(workspace.name)
    value = getattr(parsed_name, field)
    if value is None:
        return ""
    return value


def _print_workspaces(controller, args):
    fields = args.fields.split(",")
    for field in fields:
        if field not in _LIST_WORKSPACES_FIELDS:
            sys.exit(
                f'Invalid field: "{field}". Valid fields: ' f"{_LIST_WORKSPACES_FIELDS}"
            )
    table = []
    for workspace in controller.list_workspaces(
        _create_group_context(args), args.focused_only, args.focused_monitor_only
    ):
        row = []
        for field in fields:
            row.append(_get_workspace_field(controller, workspace, field))
        table.append(row)
    return "\n".join("\t".join(str(e) for e in row) for row in table)


def serve(i3_connection, server_addr, args=None):
    # Add the imports here to avoid having a negative effect on clients not
    # using the server.
    # pylint: disable-next=import-outside-toplevel
    # import shlex
    # pylint: disable-next=import-outside-toplevel
    import socket
    import threading

    # Make sure the socket does not already exist
    # TODO: lock the socket to avoid multiple servers trying to use the same
    # one.
    try:
        os.unlink(server_addr)
    except OSError:
        if os.path.exists(server_addr):
            raise

    if args:
        # Handlers to Events that I want to register while Server is running
        # Runn in another thread, so it doesn't block
        eventsThread = threading.Thread(target=register, args=(i3_connection, args))
        eventsThread.start()

    sock = socket.socket(socket.AF_UNIX, socket.SOCK_STREAM)
    sock.bind(server_addr)
    sock.listen(1)
    while True:
        logger.debug("Waiting for a connection")
        connection, addr = sock.accept()
        logger.debug(f"Connection from: {addr}")
        # Receive the data in small chunks and retransmit it
        data = connection.recv(10000)
        if len(data) == 10000:
            logger.warning("Skipping unusually long command")
            continue
        try:
            # Args are split by the null byte
            client_argv = [s.decode("utf-8") for s in data.split(b"\n")]
        except UnicodeError:
            logger.warning("Failed decoding command args as utf-8")
            continue
        logger.info(f"Argv from client: {client_argv}")
        try:
            client_args = _create_args_parser().parse_args(client_argv)
            if client_args.command == "server":
                logger.warning("Ignoring nested server command")
                continue
            output = run_command(i3_connection, client_args)
            connection.sendall(output.encode("utf-8"))
        # argparse can raise SystemExit, but we use a wrapper over
        # ArgumentParser to avoid it.
        except (argparse.ArgumentError, ValueError) as e:
            msg = f"error: failed parsing command: {e}"
            logger.warning(msg)
            connection.sendall(msg.encode("utf-8"))
            continue
        finally:
            # Clean up the connection
            connection.close()


def get_monitor_active_group(controller, groups_to_workspaces, monitor):
    active_group = ""
    min_global = float("inf")
    for (group, workspaces) in groups_to_workspaces.items():
        for ws in workspaces:
            if (
                not monitor
                or _get_workspace_field(controller, ws, "monitor") == monitor
            ):
                global_number = _get_workspace_field(controller, ws, "global_number")
                if global_number and global_number < min_global:
                    active_group = group
                    min_global = global_number
    return active_group


def _print_polybar_hook(controller, args):
    # Grab information about the i3 workspace states
    workspaces = controller.get_tree().workspaces()
    group_to_workspaces = workspace_names.get_group_to_workspaces(workspaces)
    active_group = get_monitor_active_group(
        controller, group_to_workspaces, args.monitor
    )

    # Lambdas for formatting polybar text with overline and underline
    def polybar_overline_format(text, color):
        return f"%{{o{color}}}%{{+o}}{text}%{{-o}}" if color else text

    def polybar_underline_format(text, color):
        return f"%{{u{color}}}%{{+u}}{text}%{{-u}}" if color else text

    formatted_group_info = []

    for group in sorted(group_to_workspaces.keys()):
        workspaces = group_to_workspaces[group]

        # Build parsed_names_dict to include the local numbers of the workspaces
        # relevant to this monitor and group
        parsed_names_dict = {}
        for ws in workspaces:
            # When monitor is specified, only include workspaces
            # on that monitor. Otherwise, include all workspaces.
            if (
                not args.monitor
                or _get_workspace_field(controller, ws, "monitor") == args.monitor
            ):
                local_number = _get_workspace_field(controller, ws, "local_number")
                focused = _get_workspace_field(controller, ws, "focused")
                parsed_names_dict[local_number] = {"focused": focused}

        if parsed_names_dict:
            parsed_names = "".join(
                [
                    polybar_underline_format(
                        f" {local_number} ",
                        args.line_color
                        if parsed_names_dict[local_number]["focused"]
                        else None,
                    )
                    for local_number in sorted(parsed_names_dict.keys())
                ]
            )

            formatted_group = polybar_overline_format(
                f"{group}:", args.line_color if active_group == group else None
            )

            formatted_group_info.append(f"{formatted_group}{parsed_names}")

    # Print each of the formatted group infos
    # separated by pipes.
    # The result looks something like:
    # Work: 1  2  |  Play: 3  5
    # Where "Work" and "Play" are the group names
    # and "1", "2", "3", and "5" are the local numbers.
    print(" |  ".join(formatted_group_info))


# pylint: disable=too-many-branches
# pylint: disable-next=no-else-return
def run_command(i3_connection, args):
    config = cli.get_config_with_overrides(args)
    logger.debug("Using merged config:\n%s", pprint.pformat(config))
    controller = i3_groups_controller.WorkspaceGroupsController(
        i3_proxy.I3Proxy(i3_connection, args.dry_run), config
    )
    if args.command == "list-groups":
        return "\n".join(controller.list_groups(args.focused_monitor_only))
    if args.command == "polybar-hook":
        _print_polybar_hook(controller, args)
    if args.command == "list-workspaces":
        return _print_workspaces(controller, args)
    if args.command == "workspace-number":
        controller.focus_workspace_number(
            _create_group_context(args), args.workspace_relative_number
        )
    elif args.command == "workspace-next":
        controller.focus_workspace_relative(+1)
    elif args.command == "workspace-prev":
        controller.focus_workspace_relative(-1)
    elif args.command == "workspace-new":
        controller.focus_new_workspace(_create_group_context(args))
    elif args.command == "move-to-number":
        controller.move_to_workspace_number(
            _create_group_context(args),
            args.workspace_relative_number,
            args.no_auto_back_and_forth,
        )
    elif args.command == "move-to-next":
        controller.move_workspace_relative(+1)
    elif args.command == "move-to-prev":
        controller.move_workspace_relative(-1)
    elif args.command == "move-to-new":
        controller.move_to_new_workspace(_create_group_context(args))
    elif args.command == "switch-active-group":
        controller.switch_active_group(args.group, args.focused_monitor_only)
    elif args.command == "rename-workspace":
        metadata_updates = workspace_names.WorkspaceGroupingMetadata(
            group=args.group, static_name=args.name, local_number=args.number
        )
        controller.update_focused_workspace(metadata_updates)
    elif args.command == "assign-workspace-to-group":
        metadata_updates = workspace_names.WorkspaceGroupingMetadata(group=args.group)
        controller.update_focused_workspace(metadata_updates)
    elif args.command == "server":
<<<<<<< HEAD
        serve(i3_connection, args.server_addr)
=======
        serve(
            i3_connection,
            args.server_addr,
            args,
        )
>>>>>>> 6955a59c
    # Deprecated commands, will be removed in a future release.
    elif args.command == "workspace-back-and-forth":
        logger.warning(
            "workspace-back-and-forth is deprecated, please "
            'migrate to the native i3 "workspace back_and_forth" command'
        )
        controller.i3_proxy.send_i3_command("workspace back_and_forth")
    elif args.command == "move-to-back-and-forth":
        logger.warning(
            "move-to-back-and-forth is deprecated, please "
            'migrate to the native i3 "workspace back_and_forth" command'
        )
        controller.i3_proxy.send_i3_command("move workspace back_and_forth")
    return ""
<<<<<<< HEAD
=======


def on_workspace_event(i3_connection, e, args):
    workspaces = [e.current]
    if e.old:
        workspaces.append(e.old)
    config = cli.get_config_with_overrides(args)
    controller = i3_groups_controller.WorkspaceGroupsController(
        i3_proxy.I3Proxy(i3_connection, False), config
    )
    controller.my_workspaces_refresh_dynamic_contents(workspaces)


def on_window_event(i3, event, args):
    config = cli.get_config_with_overrides(args)
    controller = i3_groups_controller.WorkspaceGroupsController(
        i3_proxy.I3Proxy(i3, False), config
    )

    if event.change == "close":
        focused_workspace = controller.i3_proxy.get_tree().find_focused().workspace()
        controller.my_workspaces_refresh_dynamic_contents([focused_workspace])
    else:
        con = i3.get_tree().find_by_id(event.container.id)
        while con.type != "workspace" and con.parent is not None:
            con = con.parent
        if con.type != "workspace":
            print(
                f"{event.container.id} is not the descendant of a workspace container!"
            )
            return
        controller.my_workspaces_refresh_dynamic_contents([con])
        if event.change == "new":
            my_new_window_trigger(
                event.container,
                controller,
            )


class APP_CLASS_MAPPINGS:

    Chrome = "Google-chrome"
    Spotify = "Spotify"
    Discord = "discord"
    Obsidian = "obsidian"
    MPV = "mpv"
    Element = "element"


class APP_WORKSPACE_NUMBER_MAPPINGS_FOR_CLASS:

    Chrome = 8
    Spotify = 12
    Discord = 13
    Element = 13
    Obsidian = 6
    MPV = 10


TITLE_WORKSPACE_MAPPINGS = {"emacs_startup": 1}


def my_new_window_trigger(con, controller):
    id = con.id
    my_move_container_to_ws_num_by_id_partial = functools.partial(
        my_move_container_to_ws_num_by_id, id=id, controller=controller
    )
    match con.window_title:
        case "emacs_startup":
            my_move_container_to_ws_num_by_id_partial(
                TITLE_WORKSPACE_MAPPINGS["emacs_startup"],
            )
        case _:
            match con.window_class:
                case APP_CLASS_MAPPINGS.Chrome:
                    my_move_container_to_ws_num_by_id_partial(
                        APP_WORKSPACE_NUMBER_MAPPINGS_FOR_CLASS.Chrome,
                    )
                case APP_CLASS_MAPPINGS.Spotify:
                    my_move_container_to_ws_num_by_id_partial(
                        APP_WORKSPACE_NUMBER_MAPPINGS_FOR_CLASS.Spotify,
                    )
                case APP_CLASS_MAPPINGS.Discord:
                    my_move_container_to_ws_num_by_id_partial(
                        APP_WORKSPACE_NUMBER_MAPPINGS_FOR_CLASS.Discord,
                    )
                case APP_CLASS_MAPPINGS.Element:
                    my_move_container_to_ws_num_by_id_partial(
                        APP_WORKSPACE_NUMBER_MAPPINGS_FOR_CLASS.Element,
                    )
                case APP_CLASS_MAPPINGS.Obsidian:
                    my_move_container_to_ws_num_by_id_partial(
                        APP_WORKSPACE_NUMBER_MAPPINGS_FOR_CLASS.Obsidian,
                    )
                case APP_CLASS_MAPPINGS.MPV:
                    my_move_container_to_ws_num_by_id_partial(
                        APP_WORKSPACE_NUMBER_MAPPINGS_FOR_CLASS.MPV,
                    )
                case _:
                    pass


def my_move_container_to_ws_num_by_id(num, id, controller):
    target_workspace_name, _ = controller._get_workspace_by_local_number(
        group=controller._get_group_from_context(
            i3_groups_controller.NamedGroupContext("")
        ),
        local_number=num,
    )
    controller.i3_proxy.send_i3_command(
        f'''[con_id={id}] move to workspace number "{target_workspace_name}"'''
    )


def register(i3, args):
    import functools

    partial_window_handler = functools.partial(on_window_event, args=args)
    partial_workspace_handler = functools.partial(on_workspace_event, args=args)
    i3.on("window::close", partial_window_handler)
    i3.on("window::new", partial_window_handler)
    i3.on("workspace::focus", partial_workspace_handler)
    i3.main()
>>>>>>> 6955a59c


def main():
    args = _create_args_parser().parse_args()
    init_logger(os.path.basename(__file__))
    logger.setLevel(getattr(logging, args.log_level.upper(), None))
    i3_connection = i3ipc.Connection()
    try:
        output = run_command(i3_connection, args)
        if output:
            print(output)
    except i3_groups_controller.WorkspaceGroupsError as ex:
        sys.exit(ex)


if __name__ == "__main__":
    main()<|MERGE_RESOLUTION|>--- conflicted
+++ resolved
@@ -448,15 +448,11 @@
         metadata_updates = workspace_names.WorkspaceGroupingMetadata(group=args.group)
         controller.update_focused_workspace(metadata_updates)
     elif args.command == "server":
-<<<<<<< HEAD
-        serve(i3_connection, args.server_addr)
-=======
         serve(
             i3_connection,
             args.server_addr,
             args,
         )
->>>>>>> 6955a59c
     # Deprecated commands, will be removed in a future release.
     elif args.command == "workspace-back-and-forth":
         logger.warning(
@@ -471,8 +467,6 @@
         )
         controller.i3_proxy.send_i3_command("move workspace back_and_forth")
     return ""
-<<<<<<< HEAD
-=======
 
 
 def on_workspace_event(i3_connection, e, args):
@@ -596,7 +590,6 @@
     i3.on("window::new", partial_window_handler)
     i3.on("workspace::focus", partial_workspace_handler)
     i3.main()
->>>>>>> 6955a59c
 
 
 def main():
