--- conflicted
+++ resolved
@@ -444,15 +444,12 @@
         controller.move_to_new_workspace(_create_group_context(args))
     elif args.command == "switch-active-group":
         controller.switch_active_group(args.group, args.focused_monitor_only)
-<<<<<<< HEAD
-=======
     elif args.command == "group-step":
         controller.switch_active_group(
             controller.group_step_calculate_new_group_name(args.direction), None
         )
 
         ## Second argument is args.focused_monitor_only
->>>>>>> 85465d6a
     elif args.command == "rename-workspace":
         metadata_updates = workspace_names.WorkspaceGroupingMetadata(
             group=args.group, static_name=args.name, local_number=args.number
