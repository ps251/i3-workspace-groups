--- conflicted
+++ resolved
@@ -273,9 +273,6 @@
         logger.info('Context group: "%s"', target_group)
         return target_group
 
-<<<<<<< HEAD
-=======
-
     def group_step_calculate_new_group_name(self, direction):
         active_group = self.my_get_active_group()
         if GROUP_SECTION_DELIMITER in active_group:
@@ -315,7 +312,6 @@
     def my_workspace_in_active_group_p(self, workspace):
         return self.my_get_active_group() == ws_names.get_group(workspace)
 
->>>>>>> 85465d6a
     def focus_workspace_number(self, group_context, target_local_number: int) -> None:
         target_workspace_name, _ = self._get_workspace_by_local_number(
             group=self._get_group_from_context(group_context),
@@ -413,9 +409,6 @@
             metadata.local_number = next(iter(free_local_numbers))
         self.i3_proxy.rename_workspace(
             focused_workspace.name, self._create_workspace_name(metadata)
-<<<<<<< HEAD
-        )
-=======
         )
 
 
@@ -464,5 +457,4 @@
         group_as_number = group_name_to_number(name)
         return number_to_group_name(group_as_number + increment)
     else:
-        return number_to_group_name(0 + increment)
->>>>>>> 85465d6a
+        return number_to_group_name(0 + increment)